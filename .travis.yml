--- conflicted
+++ resolved
@@ -1,37 +1,5 @@
 matrix:
   include:
-<<<<<<< HEAD
-#    - stage: test
-#      name: test_linux_3_7
-#      os: linux
-#      language: python
-#      env: MINICONDA="https://repo.continuum.io/miniconda/Miniconda3-latest-Linux-x86_64.sh" PYTHONVER="3.7"
-#      install:
-#        - export PATH="$HOME/miniconda/bin:$PATH"
-#        - ./.ci_support/travis_setup_pyiron.sh ${MINICONDA} ${PYTHONVER}
-#        - - python .ci_support/pyironconfig.py
-#      script:
-#        - coverage run -m unittest discover tests
-#        - coverage combine
-#      after_success:
-#        - coveralls
-#        - coverage xml
-#        - pip install codacy-coverage
-#        - python-codacy-coverage -r coverage.xml
-#      deploy:
-#        - provider: pypi
-#          user: pyiron
-#          password: ${PYPI_UPLOAD_TOKEN}
-#          allow_failure: true
-#          on:
-#            branch: master
-#        - provider: pypi
-#          user: pyiron
-#          password: ${PYPI_UPLOAD_TOKEN}
-#          allow_failure: true
-#          on:
-#            tags: true
-=======
     - stage: test
       name: test_linux_3_7
       os: linux
@@ -61,90 +29,29 @@
           allow_failure: true
           on:
             tags: true
->>>>>>> 81c7a0b9
 
-    - name: ase_testing
+    - name: notebook_linux_3_7
       os: linux
       language: python
       env: MINICONDA="https://repo.continuum.io/miniconda/Miniconda3-latest-Linux-x86_64.sh" PYTHONVER="3.7"
       install:
         - export PATH="$HOME/miniconda/bin:$PATH"
         - ./.ci_support/travis_setup_pyiron.sh ${MINICONDA} ${PYTHONVER}
-        - ./.ci_support/travis_setup_ase_tests.sh
+        - ./.ci_support/travis_setup_notebooks.sh
       script:
-        - export PYTHONPATH="/home/travis/build/pyiron/pyiron/ase:$PYTHONPATH"
-        - python ./.ci_support/ase_test.py || travis_terminate 1;
+        - ./.ci_support/travis_build_notebooks.sh || travis_terminate 1;
 
-#    - name: notebook_linux_3_7
-#      os: linux
-#      language: python
-#      env: MINICONDA="https://repo.continuum.io/miniconda/Miniconda3-latest-Linux-x86_64.sh" PYTHONVER="3.7"
-#      install:
-#        - export PATH="$HOME/miniconda/bin:$PATH"
-#        - ./.ci_support/travis_setup_pyiron.sh ${MINICONDA} ${PYTHONVER}
-#        - ./.ci_support/travis_setup_notebooks.sh
-#      script:
-#        - ./.ci_support/travis_build_notebooks.sh || travis_terminate 1;
-#
-#    - name: backwards_compatibility
-#      os: linux
-#      language: python
-#      env: MINICONDA="https://repo.continuum.io/miniconda/Miniconda3-latest-Linux-x86_64.sh" PYTHONVER="3.7"
-#      install:
-#        - export PATH="$HOME/miniconda/bin:$PATH"
-#        - ./.ci_support/travis_setup_pyiron.sh ${MINICONDA} ${PYTHONVER}
-#        - ./.ci_support/travis_setup_notebooks.sh
-#      script:
-#        - ./.ci_support/travis_test_backwards.sh || travis_terminate 1;
+    - name: backwards_compatibility
+      os: linux
+      language: python
+      env: MINICONDA="https://repo.continuum.io/miniconda/Miniconda3-latest-Linux-x86_64.sh" PYTHONVER="3.7"
+      install:
+        - export PATH="$HOME/miniconda/bin:$PATH"
+        - ./.ci_support/travis_setup_pyiron.sh ${MINICONDA} ${PYTHONVER}
+        - ./.ci_support/travis_setup_notebooks.sh
+      script:
+        - ./.ci_support/travis_test_backwards.sh || travis_terminate 1;
 
-<<<<<<< HEAD
-    # - name: test_osx_3_7
-    #   os: osx
-    #   language: generic
-    #   env: MINICONDA="https://repo.continuum.io/miniconda/Miniconda3-latest-MacOSX-x86_64.sh" PYTHONVER="3.7"
-    #   install:
-    #     - export PATH="$HOME/miniconda/bin:$PATH"
-    #     - ./.ci_support/travis_setup_pyiron.sh ${MINICONDA} ${PYTHONVER}
-    #     - python .ci_support/pyironconfig.py
-    #   script:
-    #     - coverage run -m unittest discover tests
-    #     - coverage combine
-
-#    - stage: documentation
-#      if: branch = master
-#      name: documentation
-#      os: linux
-#      language: python
-#      env: MINICONDA="https://repo.continuum.io/miniconda/Miniconda3-latest-Linux-x86_64.sh" PYTHONVER="3.7"
-#      install:
-#        - export PATH="$HOME/miniconda/bin:$PATH"
-#        - ./.ci_support/travis_setup_pyiron.sh ${MINICONDA} ${PYTHONVER}
-#        - python .ci_support/pyironconfig.py
-#      script:
-#        - ./.ci_support/travis_build_docs.sh || travis_terminate 1;
-#
-#    - stage: docker
-#      if: branch = master
-#      name: docker
-#      sudo: required
-#      services:
-#        - docker
-#      language: generic
-#      env:
-#        global:
-#          - COMMIT=${TRAVIS_COMMIT::8}
-#      script:
-#        - mv binder/docker/* .
-#        - mv notebooks/* .
-#        - docker build -t pyiron -f ./Dockerfile .
-#      deploy:
-#        - provider: script
-#          skip_cleanup: true
-#          script: ./deploy.sh
-#          on:
-#             all_branches: true
-#             repo: pyiron/pyiron
-=======
     - name: documentation
       if: branch = master
       os: linux
@@ -155,5 +62,4 @@
         - ./.ci_support/travis_setup_pyiron.sh ${MINICONDA} ${PYTHONVER}
         - python .ci_support/pyironconfig.py
       script:
-        - ./.ci_support/travis_build_docs.sh || travis_terminate 1;
->>>>>>> 81c7a0b9
+        - ./.ci_support/travis_build_docs.sh || travis_terminate 1;