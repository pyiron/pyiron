--- conflicted
+++ resolved
@@ -1033,13 +1033,9 @@
 
         if scheme == "MP":
             # Remove kPoints and set kPoint
-<<<<<<< HEAD
             if "kPoints" in self.input.sphinx.basis:
                 del self.input.sphinx.basis.kPoints
-            if kpoints_per_angstrom is not None:
-=======
             if kpoints_per_reciprocal_angstrom is not None:
->>>>>>> a2d76311
                 if mesh is not None:
                     warnings.warn("mesh value is overwritten "
                     + "by kpoints_per_reciprocal_angstrom")
