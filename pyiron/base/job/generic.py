--- conflicted
+++ resolved
@@ -1610,31 +1610,17 @@
         self._job = job
 
     def print_message(self, string=''):
-<<<<<<< HEAD
-        return self._print_error('error.msg', string=string)
-
-    def print_queue(self, string=''):
-        return self._print_error('error.out', string=string)
-=======
         return self._print_error(file_name='error.msg', string=string)
 
     def print_queue(self, string=''):
         return self._print_error(file_name='error.out', string=string)
->>>>>>> 697fa30c
 
     def _print_error(self, file_name, string='', print_yes=True):
         if self._job[file_name] is None:
             return False
-<<<<<<< HEAD
-        else:
-            if print_yes:
-                print(string.join(self._job[file_name]))
-            return True
-=======
         elif print_yes:
             print(string.join(self._job[file_name]))
         return True
->>>>>>> 697fa30c
 
 
 def multiprocess_wrapper(job_id, working_dir, debug=False):
