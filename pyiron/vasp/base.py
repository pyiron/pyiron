# coding: utf-8
# Copyright (c) Max-Planck-Institut für Eisenforschung GmbH - Computational Materials Design (CM) Department
# Distributed under the terms of "New BSD License", see the LICENSE file.

from __future__ import print_function
import os
import posixpath
import subprocess
import numpy as np

from pyiron.dft.job.generic import GenericDFTJob
from pyiron.vasp.potential import VaspPotential, VaspPotentialFile, VaspPotentialSetter, Potcar, \
    strip_xc_from_potential_name
from pyiron.atomistics.structure.atoms import Atoms, CrystalStructure
from pyiron_base import Settings, GenericParameters
from pyiron.vasp.outcar import Outcar
from pyiron.vasp.oszicar import Oszicar
from pyiron.vasp.procar import Procar
from pyiron.vasp.structure import read_atoms, write_poscar, vasp_sorter
from pyiron.vasp.vasprun import Vasprun as Vr
from pyiron.vasp.vasprun import VasprunError, VasprunWarning
from pyiron.vasp.volumetric_data import VaspVolumetricData
from pyiron.vasp.potential import get_enmax_among_potentials
from pyiron.dft.waves.electronic import ElectronicStructure
from pyiron.dft.waves.bandstructure import Bandstructure
import warnings

__author__ = "Sudarsan Surendralal, Felix Lochner"
__copyright__ = (
    "Copyright 2020, Max-Planck-Institut für Eisenforschung GmbH - "
    "Computational Materials Design (CM) Department"
)
__version__ = "1.0"
__maintainer__ = "Sudarsan Surendralal"
__email__ = "surendralal@mpie.de"
__status__ = "production"
__date__ = "Sep 1, 2017"

s = Settings()


class VaspBase(GenericDFTJob):
    """
    Class to setup and run and analyze VASP simulations which is a derivative of pyiron.objects.job.generic.GenericJob.
    The functions in these modules are written in such the function names and attributes are very generic
    (get_structure(), molecular_dynamics(), version) but the functions are written to handle VASP specific input/output.

    Args:
        project (pyiron.project.Project instance):  Specifies the project path among other attributes
        job_name (str): Name of the job

    Attributes:
        input (pyiron.vasp.vasp.Input): Instance which handles the input

    Examples:
        Let's say you need to run a vasp simulation where you would like to control the input parameters manually. To
        set up a static dft run with Gaussian smearing and a k-point MP mesh of [6, 6, 6]. You would have to set it up
        as shown below:

        >>> ham = VaspBase(job_name="trial_job")
        >>> ham.input.incar[IBRION] = -1
        >>> ham.input.incar[ISMEAR] = 0
        >>> ham.input.kpoints.set_kpoints_file(size_of_mesh=[6, 6, 6])

        However, the according to pyiron's philosophy, it is recommended to avoid using code specific tags like IBRION,
        ISMEAR etc. Therefore the recommended way to set this calculation is as follows:

        >>> ham = VaspBase(job_name="trial_job")
        >>> ham.calc_static()
        >>> ham.set_occupancy_smearing(smearing="gaussian")
        >>> ham.set_kpoints(mesh=[6, 6, 6])
        The exact same tags as in the first examples are set automatically.

    """

    def __init__(self, project, job_name):
        super(VaspBase, self).__init__(project, job_name)
        self._sorted_indices = None
        self.input = Input()
        self.input.incar["SYSTEM"] = self.job_name
        self._output_parser = Output()
        self._potential = VaspPotentialSetter([])
        self._compress_by_default = True
        self.get_enmax_among_species = get_enmax_among_potentials
        s.publication_add(self.publication)

    @property
    def structure(self):
        """

        Returns:

        """
        return GenericDFTJob.structure.fget(self)

    @structure.setter
    def structure(self, structure):
        """

        Args:
            structure:

        Returns:

        """
        GenericDFTJob.structure.fset(self, structure)
        if structure is not None:
            self._potential = VaspPotentialSetter(
                element_lst=structure.get_species_symbols().tolist()
            )

    @property
    def potential(self):
        return self._potential

    @property
    def plane_wave_cutoff(self):
        """
        Plane wave energy cutoff in eV
        """
        return self.input.incar["ENCUT"]

    @plane_wave_cutoff.setter
    def plane_wave_cutoff(self, val):
        self.input.incar["ENCUT"] = val

    @property
    def exchange_correlation_functional(self):
        """
        The exchange correlation functional used (LDA or GGA)
        """
        return self.input.potcar["xc"]

    @exchange_correlation_functional.setter
    def exchange_correlation_functional(self, val):
        if val in ["PBE", "pbe", "GGA", "gga"]:
            self.input.potcar["xc"] = "PBE"
        elif val in ["LDA", "lda"]:
            self.input.potcar["xc"] = "LDA"
        else:
            self.input.potcar["xc"] = val

    @property
    def spin_constraints(self):
        """
        Returns True if the calculation is spin constrained
        """
        if "I_CONSTRAINED_M" in self.input.incar._dataset["Parameter"]:
            return (self.input.incar["I_CONSTRAINED_M"] >= 1)
        else:
            return False

    @spin_constraints.setter
    def spin_constraints(self, val):
        self.input.incar["I_CONSTRAINED_M"] = val

    @property
    def write_electrostatic_potential(self):
        """
        True if the local potential or electrostatic potential LOCPOT file is/should be written
        """
        return bool(self.input.incar["LVTOT"])

    @write_electrostatic_potential.setter
    def write_electrostatic_potential(self, val):
        self.input.incar["LVTOT"] = bool(val)
        if bool(val):
            self.input.incar["LVHAR"] = True

    @property
    def write_charge_density(self):
        """
        True if the charge density file CHGCAR file is/should be written
        """
        return bool(self.input.incar["LCHARG"])

    @write_charge_density.setter
    def write_charge_density(self, val):
        self.input.incar["LCHARG"] = bool(val)

    @property
    def write_wave_funct(self):
        """
        True if the wave function file WAVECAR file is/should be written
        """
        return self.input.incar["LWAVE"]

    @write_wave_funct.setter
    def write_wave_funct(self, write_wave):
        if not isinstance(write_wave, bool):
            raise ValueError("write_wave_funct, can either be True or False.")
        self.input.incar["LWAVE"] = write_wave

    @property
    def write_resolved_dos(self):
        """
        True if the resolved DOS should be written (in the vasprun.xml file)
        """
        return self.input.incar["LORBIT"]

    @write_resolved_dos.setter
    def write_resolved_dos(self, resolved_dos):
        if not isinstance(resolved_dos, bool) and not isinstance(resolved_dos, int):
            raise ValueError(
                "write_resolved_dos, can either be True, False or 0, 1, 2, 5, 10, 11, 12."
            )
        self.input.incar["LORBIT"] = resolved_dos

    @property
    def sorted_indices(self):
        """
        How the original atom indices are ordered in the vasp format (species by species)
        """
        if self._sorted_indices is None:
            self._sorted_indices = vasp_sorter(self.structure)
        return self._sorted_indices

    @sorted_indices.setter
    def sorted_indices(self, val):
        """
        Setter for the sorted indices
        """
        self._sorted_indices = val

    @property
    def fix_spin_constraint(self):
        """
        bool: Tells if the type of constraints the spins have for this calculation
        """
        return self.spin_constraints

    @fix_spin_constraint.setter
    def fix_spin_constraint(self, boolean):
        raise NotImplementedError(
            "The fix_spin_constraint property is not implemented for this code. "
            "Instead use ham.spin_constraints - I_CONSTRAINED_M."
        )

    @property
    def fix_symmetry(self):
        if "ISYM" in self.input.incar._dataset["Parameter"]:
            return (
                self.input.incar["ISYM"] == 1
                or self.input.incar["ISYM"] == 2
                or self.input.incar["ISYM"] == 3
            )
        else:
            return True

    @fix_symmetry.setter
    def fix_symmetry(self, boolean):
        raise NotImplementedError(
            "The fix_symmetry property is not implemented for this code. "
            "Instead use ham.input.incar['ISYM']."
        )

    @property
    def potential_available(self):
        if self.structure is not None:
            return VaspPotential(
                selected_atoms=self.structure.get_species_symbols().tolist()
            )
        else:
            return VaspPotential()

    @property
    def potential_view(self):
        if self.structure is None:
            raise ValueError("Can't list potentials unless a structure is set")
        else:
            df = VaspPotentialFile(xc=self.input.potcar["xc"]).find(
                self.structure.get_species_symbols().tolist()
            )
            if len(df) > 0:
                df["Name"] = [strip_xc_from_potential_name(n) for n in df["Name"].values]
            return df

    @property
    def potential_list(self):
        return list(self.potential_view["Name"].values)

    @property
    def publication(self):
        return {
            "vasp": {
                "Kresse1993": {
                    "title": "Ab initio molecular dynamics for liquid metals",
                    "author": ["Kresse, G.", "Hafner, J."],
                    "journal": "Phys. Rev. B",
                    "volume": "47",
                    "issue": "1",
                    "pages": "558--561",
                    "numpages": "0",
                    "month": "jan",
                    "publisher": "American Physical Society",
                    "doi": "10.1103/PhysRevB.47.558",
                    "url": "https://link.aps.org/doi/10.1103/PhysRevB.47.558",
                },
                "Kresse1996a": {
                    "title": "Efficiency of ab-initio total energy calculations for metals and "
                    "semiconductors using a plane-wave basis set",
                    "journal": "Computational Materials Science",
                    "volume": "6",
                    "number": "1",
                    "pages": "15-50",
                    "year": "1996",
                    "issn": "0927-0256",
                    "doi": "10.1016/0927-0256(96)00008-0",
                    "url": "http://www.sciencedirect.com/science/article/pii/0927025696000080",
                    "author": ["Kresse, G.", "Furthmüller, J."],
                },
                "Kresse1996b": {
                    "title": "Efficient iterative schemes for ab initio total-energy calculations "
                    "using a plane-wave basis set",
                    "author": ["Kresse, G.", "Furthmüller, J."],
                    "journal": "Phys. Rev. B",
                    "volume": "54",
                    "issue": "16",
                    "pages": "11169--11186",
                    "numpages": "0",
                    "year": "1996",
                    "month": "oct",
                    "publisher": "American Physical Society",
                    "doi": "10.1103/PhysRevB.54.11169",
                    "url": "https://link.aps.org/doi/10.1103/PhysRevB.54.11169",
                },
            }
        }

    def get_kpoints(self):
        return [int(v) for v in self.input.kpoints[3].split()]

    def set_input_to_read_only(self):
        """
        This function enforces read-only mode for the input classes, but it has to be implement in the individual
        classes.
        """
        super(VaspBase, self).set_input_to_read_only()
        self.input.incar.read_only = True
        self.input.kpoints.read_only = True
        self.input.potcar.read_only = True

    # Compatibility functions
    def write_input(self):
        """
        Call routines that generate the INCAR, POTCAR, KPOINTS and POSCAR input files
        """
        if self.input.incar["SYSTEM"] == "pyiron_jobname":
            self.input.incar["SYSTEM"] = self.job_name
        modified_elements = {
            key: value
            for key, value in self._potential.to_dict().items()
            if value is not None
        }
        self.write_magmoms()
        self.set_coulomb_interactions()
        if "CONTCAR" in self.restart_file_dict.keys():
            if self.restart_file_dict["CONTCAR"] == "POSCAR":
                if self.server.run_mode.modal:
                    warnings.warn(
                        "The POSCAR file will be overwritten by the CONTCAR file specified in restart_file_list."
                    )
                else:
                    self.logger.info(
                        "The POSCAR file will be overwritten by the CONTCAR file specified in restart_file_list."
                    )
        self.input.write(
            structure=self.structure,
            directory=self.working_directory,
            modified_elements=modified_elements,
        )

    # define routines that collect all output files
    def collect_output(self):
        """
        Collects the outputs and stores them to the hdf file
        """
        if self.structure is None or len(self.structure) == 0:
            try:
                self.structure = self.get_final_structure_from_file(filename="CONTCAR")
            except IOError:
                self.structure = self.get_final_structure_from_file(filename="POSCAR")
            self._sorted_indices = np.array(range(len(self.structure)))
        self._output_parser.structure = self.structure.copy()
        try:
            self._output_parser.collect(
                directory=self.working_directory, sorted_indices=self.sorted_indices
            )
        except VaspCollectError:
            self.status.aborted = True
            return
        # Try getting high precision positions from CONTCAR
        try:
            self._output_parser.structure = self.get_final_structure_from_file(filename="CONTCAR")
        except (IOError, ValueError, FileNotFoundError):
            pass

        self._output_parser.to_hdf(self._hdf5)
        if len(self._exclude_groups_hdf) > 0 or len(self._exclude_nodes_hdf) > 0:
            self.project_hdf5.rewrite_hdf5(
                job_name=self.job_name,
                exclude_groups=self._exclude_groups_hdf,
                exclude_nodes=self._exclude_nodes_hdf,
            )

    def convergence_check(self):
        if "IBRION" in self["input/incar/data_dict"]["Parameter"]:
            ind = self["input/incar/data_dict"]["Parameter"].index("IBRION")
            ibrion = int(self["input/incar/data_dict"]["Value"][ind])
        else:
            ibrion = 0
        if "NELM" in self["input/incar/data_dict"]["Parameter"]:
            ind = self["input/incar/data_dict"]["Parameter"].index("NELM")
            max_e_steps = int(self["input/incar/data_dict"]["Value"][ind])
        else:
            max_e_steps = 60
        if "NSW" in self["input/incar/data_dict"]["Parameter"]:
            ind = self["input/incar/data_dict"]["Parameter"].index("NSW")
            max_i_steps = int(self["input/incar/data_dict"]["Value"][ind])
        else:
            max_i_steps = 0
<<<<<<< HEAD
        if 'ALGO' in self['input/incar/data_dict']['Parameter']:
            ind = self['input/incar/data_dict']['Parameter'].index('ALGO')
            algo = str(self['input/incar/data_dict']['Value'][ind])
            if algo.upper() in ['EIGENVAL', 'EXACT']:
                if max_e_steps == 1:
                    return True
        scf_energies = self['output/generic/dft/scf_energy_free']
=======
        scf_energies = self["output/generic/dft/scf_energy_free"]
>>>>>>> ba9b6960
        if scf_energies is None:
            scf_energies = self["output/outcar/scf_energies"]
        e_steps_converged = [len(step) < max_e_steps for step in scf_energies]
        # For calc_md() we do not care about convergence.
        if ibrion == 0 and max_i_steps != 0:
            return True
        # For calc_static only the electronic convergence matters.
        elif max_i_steps == 0 and np.all(e_steps_converged):
            return True
        # For calc_minimize only the last ionic step has to be converged!
        elif (
            0 < max_i_steps
            and len(scf_energies) < max_i_steps
            and e_steps_converged[-1]
        ):
            return True
        else:
            return False

    def cleanup(self, files_to_remove=("WAVECAR", "CHGCAR", "CHG", "vasprun.xml")):
        """
        Removes excess files (by default: WAVECAR, CHGCAR, CHG)
        """
        list_files = self.list_files()
        for file in list_files:
            if file in files_to_remove:
                abs_file_path = os.path.join(self.working_directory, file)
                os.remove(abs_file_path)

    def collect_logfiles(self):
        """
        Collect errors and warnings.
        """
        self.collect_errors()
        self.collect_warnings()

    def collect_warnings(self):
        """
        Collects warnings from the VASP run
        """
        # TODO: implement for VASP
        self._logger.info("collect_warnings() is not yet implemented for VASP")

    def collect_errors(self):
        """
        Collects errors from the VASP run
        """

        # error messages by VASP
        eddrmm_error_str = "WARNING in EDDRMM: call to ZHEGV failed, returncode ="
        zbrent_error_str = "ZBRENT: fatal error in bracketing"

        # warning messages for pyiron
        eddrmm_warning_str = "EDDRMM warnings occured {} times, first in ionic step {}."
        zbrent_warning_str = "'ZBRENT: fatal error in bracketing' occured. Please check VASP manual for details."
        warning_status_str = "Status is switched to 'warning'."
        aborted_status_str = "Status is switched to 'aborted'."

        # collecting errors
        num_eddrmm = 0
        snap_eddrmm = None

        zbrent_status = False

        file_name = os.path.join(self.working_directory, "error.out")
        if os.path.exists(file_name):
            with open(file_name, "r") as f:
                lines = f.readlines()

            # EDDRMM
            # If the wrong convergence algorithm is chosen, we get the following error.
            # https://cms.mpi.univie.ac.at/vasp-forum/viewtopic.php?f=4&t=17071
            lines_where_eddrmm = np.argwhere([eddrmm_error_str in l for l in lines]).flatten()
            num_eddrmm = len(lines_where_eddrmm)
            if num_eddrmm > 0:
                snap_eddrmm = len(np.argwhere(["E0=" in l for l in lines[:lines_where_eddrmm[0]]]).flatten())

            # ZBRENT
            for l in lines:
                if zbrent_error_str in l:
                    zbrent_status = True
                    break

        # handling and logging
        if zbrent_status is True:
            self.status.aborted = True
            self._logger.warning(zbrent_warning_str + aborted_status_str)
        elif snap_eddrmm is not None:
            if self.get_eddrmm_handling() == "ignore":
                self._logger.warning(eddrmm_warning_str.format(num_eddrmm, snap_eddrmm))
            elif self.get_eddrmm_handling() == "warn":
                self.status.warning = True
                self._logger.warning(eddrmm_warning_str.format(num_eddrmm, snap_eddrmm) + warning_status_str)
            elif self.get_eddrmm_handling() == "restart":
                self.status.warning = True
                self._logger.warning(eddrmm_warning_str.format(num_eddrmm, snap_eddrmm) + warning_status_str)
                if not self.input.incar["ALGO"].lower() == "normal":
                    ham_new = self.copy_hamiltonian(self.name + "_normal")
                    ham_new.input.incar["ALGO"] = "Normal"
                    ham_new.set_eddrmm_handling()
                    ham_new.run()
                    self._logger.info("Job was restarted with 'ALGO' = 'Normal' to avoid EDDRMM warning.")

    def copy_hamiltonian(self, job_name):
        """
        Copies a job to new one with a different name.

        Args:
            job_name (str): Job name

        Returns:
            pyiron.vasp.vasp.Vasp: New job
        """
        ham_new = self.restart(job_name=job_name)
        ham_new.structure = self.structure
        return ham_new

    @staticmethod
    def _decompress_files_in_directory(directory):
        files = os.listdir(directory)
        for file_compressed, file, mode in [
            ["OUTCAR.gz", "OUTCAR", "gzip"],
            ["vasprun.xml.bz2", "vasprun.xml", "bzip2"],
            ["vasprun.xml.gz", "vasprun.xml", "gzip"],
        ]:
            if file_compressed in files and file not in files:
                _ = subprocess.check_output(
                    [mode, "-d", file_compressed],
                    cwd=directory,
                    shell=False,
                    universal_newlines=True,
                )
                files = os.listdir(directory)
        return files

    def from_directory(self, directory):
        """
        The Vasp instance is created by parsing the input and output from the specified directory

        Args:
            directory (str): Path to the directory
        """
        if not self.status.finished:
            # _ = s.top_path(directory)
            files = self._decompress_files_in_directory(directory)
            vp_new = Vr()
            try:
                if not ("OUTCAR" in files or "vasprun.xml" in files):
                    raise IOError("This file isn't present")
                    # raise AssertionError("OUTCAR/vasprun.xml should be present in order to import from directory")
                if "vasprun.xml" in files:
                    vp_new.from_file(filename=posixpath.join(directory, "vasprun.xml"))
                    self.structure = vp_new.get_initial_structure()
            except (IOError, VasprunError):  # except AssertionError:
                pass
                # raise AssertionError("OUTCAR/vasprun.xml should be present in order to import from directory")
            if "INCAR" in files:
                try:
                    self.input.incar.read_input(
                        posixpath.join(directory, "INCAR"), ignore_trigger="!"
                    )
                except (IndexError, TypeError, ValueError):
                    pass
            if "KPOINTS" in files:
                try:
                    self.input.kpoints.read_input(
                        posixpath.join(directory, "KPOINTS"), ignore_trigger="!"
                    )
                except (IndexError, TypeError, ValueError):
                    pass
            if "POSCAR" in files:
                if "POTCAR" in files:
                    structure = read_atoms(posixpath.join(directory, "POSCAR"),
                                           species_from_potcar=True)
                else:
                    structure = read_atoms(posixpath.join(directory, "POSCAR"))
            elif "CONTCAR" in files:
                structure = read_atoms(posixpath.join(directory, "CONTCAR"))
            elif "vasprun.xml" in files:
                structure = vp_new.get_initial_structure()
            else:
                raise ValueError("Unable to import job because structure not present")
            self.structure = structure
            # Always set the sorted_indices to the original order when importing from jobs
            self.sorted_indices = np.arange(len(self.structure), dtype=int)
            # Read initial magnetic moments from the INCAR file and set it to the structure
            magmom_loc = np.array(self.input.incar._dataset["Parameter"]) == "MAGMOM"
            if any(magmom_loc):
                init_moments = list()
                try:
                    value = np.array(self.input.incar._dataset["Value"])[magmom_loc][0]
                    if "*" not in value:
                        init_moments = np.array([float(val) for val in value.split()])
                    else:
                        # Values given in "number_of_atoms*value" format
                        init_moments = np.hstack(
                            (
                                [
                                    int(val.split("*")[0]) * [float(val.split("*")[1])]
                                    for val in value.split()
                                ]
                            )
                        )
                except (ValueError, IndexError, TypeError):
                    self.logger.warning(
                        "Unable to parse initial magnetic moments from the INCAR file"
                    )
                if len(init_moments) == len(self.structure):
                    self.structure.set_initial_magnetic_moments(init_moments)
                else:
                    self.logger.warning(
                        "Inconsistency during parsing initial magnetic moments from the INCAR file"
                    )

            self._write_chemical_formular_to_database()
            self._import_directory = directory
            self.status.collect = True
            # self.to_hdf()
            self.collect_output()
            self.to_hdf()
            self.status.finished = True
        else:
            return

    def stop_calculation(self, next_electronic_step=False):
        """
        Call to stop the VASP calculation

        Args:
            next_electronic_step (bool): True if the next electronic step should be calculated

        """
        filename = os.path.join(self.working_directory, "STOPCAR")
        with open(filename, "w") as f:
            if not next_electronic_step:
                f.write("LSTOP = .TRUE.\n")
            else:
                f.write("LABORT =.TRUE.\n")

    def to_hdf(self, hdf=None, group_name=None):
        """
        Stores the instance attributes into the hdf5 file

        Args:
            hdf (pyiron_base.generic.hdfio.ProjectHDFio): The HDF file/path to write the data to
            group_name (str): The name of the group under which the data must be stored as

        """
        super(VaspBase, self).to_hdf(hdf=hdf, group_name=group_name)
        self._structure_to_hdf()
        self.input.to_hdf(self._hdf5)
        self._output_parser.to_hdf(self._hdf5)

    def from_hdf(self, hdf=None, group_name=None):
        """
        Recreates instance from the hdf5 file

        Args:
            hdf (pyiron_base.generic.hdfio.ProjectHDFio): The HDF file/path to read the data from
            group_name (str): The name of the group under which the data must be stored as

        """
        super(VaspBase, self).from_hdf(hdf=hdf, group_name=group_name)
        self._structure_from_hdf()
        self.input.from_hdf(self._hdf5)
        if (
            "output" in self.project_hdf5.list_groups()
            and "structure" in self["output"].list_groups()
        ):
            self._output_parser.from_hdf(self._hdf5)

    def reset_output(self):
        """
        Resets the output instance
        """
        self._output_parser = Output()

    def get_final_structure_from_file(self, filename="CONTCAR"):
        """
        Get the final structure of the simulation usually from the CONTCAR file

        Args:
            filename (str): Path to the CONTCAR file in VASP

        Returns:
            pyiron.atomistics.structure.atoms.Atoms: The final structure
        """
        filename = posixpath.join(self.working_directory, filename)
        if self.structure is None:
            try:
                output_structure = read_atoms(filename=filename)
                input_structure = output_structure.copy()
            except (IndexError, ValueError, IOError):
                raise IOError("Unable to read output structure")
        else:
            input_structure = self.structure.copy()
            try:
                output_structure = read_atoms(
                    filename=filename,
                    species_list=input_structure.get_parent_symbols(),
                )
                input_structure.cell = output_structure.cell.copy()
                input_structure.positions[
                    self.sorted_indices
                ] = output_structure.positions
            except (IndexError, ValueError, IOError):
                raise IOError("Unable to read output structure")
        return input_structure

    def write_magmoms(self):
        """
        Write the magnetic moments in INCAR from that assigned to the species
        """
        if any(self.structure.get_initial_magnetic_moments().flatten()):
            if "ISPIN" not in self.input.incar._dataset["Parameter"]:
                self.input.incar["ISPIN"] = 2
            if self.input.incar["ISPIN"] != 1:
                final_cmd = "   ".join(
                    [
                        " ".join([str(spinmom) for spinmom in spin])
                        if isinstance(spin, (list, np.ndarray))
                        else str(spin)
                        for spin in self.structure.get_initial_magnetic_moments()[
                            self.sorted_indices
                        ]
                    ]
                )
                s.logger.debug("Magnetic Moments are: {0}".format(final_cmd))
                if "MAGMOM" not in self.input.incar._dataset["Parameter"]:
                    self.input.incar["MAGMOM"] = final_cmd
                if any(
                    [
                        isinstance(spin, (list, np.ndarray)) for spin in self.structure.get_initial_magnetic_moments()
                    ]
                ):
                    self.input.incar["LNONCOLLINEAR"] = True
                    if (
                        self.spin_constraints
                        and "M_CONSTR" not in self.input.incar._dataset["Parameter"]
                    ):
                        self.input.incar["M_CONSTR"] = final_cmd
                    if (
                        self.spin_constraints
                        or "M_CONSTR" in self.input.incar._dataset["Parameter"]
                    ):
                        if "ISYM" not in self.input.incar._dataset["Parameter"]:
                            self.input.incar["ISYM"] = 0
                    if (
                        self.spin_constraints
                        and "LAMBDA" not in self.input.incar._dataset["Parameter"]
                    ):
                        raise ValueError(
                            "LAMBDA is not specified but it is necessary for non collinear calculations."
                        )
                    if (
                        self.spin_constraints
                        and "RWIGS" not in self.input.incar._dataset["Parameter"]
                    ):
                        raise ValueError(
                            "Parameter RWIGS has to be set for spin constraint calculations"
                        )
                if self.spin_constraints and not self.input.incar["LNONCOLLINEAR"]:
                    raise ValueError(
                        "Spin constraints are only avilable for non collinear calculations."
                    )
            else:
                s.logger.debug(
                    "Spin polarized calculation is switched off by the user. No magnetic moments are written."
                )
        else:
            s.logger.debug("No magnetic moments")

    def set_eddrmm_handling(self, status="warn"):
        """
        Sets the way, how EDDRMM warning is handled.

        Args:
            status (str): new status of EDDRMM handling (can be 'warn', 'ignore', or 'restart')
        """
        if status == "warn" or status == "ignore" or status == "restart":
            self.input._eddrmm = status
        else:
            raise ValueError

    def get_eddrmm_handling(self):
        """
        Returns:
            str: status of EDDRMM handling
        """
        return self.input._eddrmm

    def set_coulomb_interactions(self, interaction_type=2, ldau_print=True):
        """
        Write the on-site Coulomb interactions in the INCAR file

        Args:
            interaction_type (int): Type of Coulombic interaction
                1 - Asimov method
                2 - Dudarev method
            ldau_print (boolean): True/False
        """
        obj_lst = self.structure.get_species_objects()
        ldaul = []
        ldauu = []
        ldauj = []
        needed = False
        for el_obj in obj_lst:
            conditions = []
            if isinstance(el_obj.tags, dict):
                for tag in ["ldauu", "ldaul", "ldauj"]:
                    conditions.append(tag in el_obj.tags.keys())
                if not any(conditions):
                    ldaul.append("-1")
                    ldauu.append("0")
                    ldauj.append("0")
                if any(conditions) and not all(conditions):
                    raise ValueError(
                        "All three tags ldauu,ldauj and ldaul have to be specified"
                    )
                if all(conditions):
                    needed = True
                    ldaul.append(str(el_obj.tags["ldaul"]))
                    ldauu.append(str(el_obj.tags["ldauu"]))
                    ldauj.append(str(el_obj.tags["ldauj"]))
        if needed:
            self.input.incar["LDAU"] = True
            self.input.incar["LDAUTYPE"] = interaction_type
            self.input.incar["LDAUL"] = " ".join(ldaul)
            self.input.incar["LDAUU"] = " ".join(ldauu)
            self.input.incar["LDAUJ"] = " ".join(ldauj)
            if ldau_print:
                self.input.incar["LDAUPRINT"] = 2
        else:
            s.logger.debug("No on site coulomb interactions")

    def set_algorithm(self, algorithm="Fast", ialgo=None):
        """
        Sets the type of electronic minimization algorithm

        Args:
            algorithm (str): Algorithm defined by VASP (Fast, Normal etc.)
            ialgo (int): Sets the IALGO tag in VASP. If not none, this overwrites algorithm
        """
        algorithm_list = ["Fast", "Accurate", "Normal", "Very Fast"]
        if ialgo is not None:
            self.input.incar["IALGO"] = int(ialgo)
        else:
            self.input.incar["ALGO"] = str(algorithm)
            if algorithm not in algorithm_list:
                s.logger.warning(
                    msg="Algorithm {} is unusual for VASP. "
                    "I hope you know what you are up to".format(algorithm)
                )

    def calc_minimize(
        self,
        electronic_steps=60,
        ionic_steps=100,
        max_iter=None,
        pressure=None,
        algorithm=None,
        retain_charge_density=False,
        retain_electrostatic_potential=False,
        ionic_energy=None,
        ionic_forces=None,
        ionic_energy_tolerance=None,
        ionic_force_tolerance=None,
        volume_only=False,
    ):
        """
        Function to setup the hamiltonian to perform ionic relaxations using DFT. The ISIF tag has to be supplied
        separately.

        Args:
            electronic_steps (int): Maximum number of electronic steps
            ionic_steps (int): Maximum number of ionic
            max_iter (int): Maximum number of iterations
            pressure (float): External pressure to be applied
            algorithm (str): Type of VASP algorithm to be used "Fast"/"Accurate"
            retain_charge_density (bool): True if the charge density should be written
            retain_electrostatic_potential (boolean): True if the electrostatic potential should be written
            ionic_energy_tolerance (float): Ionic energy convergence criteria (eV)
            ionic_force_tolerance (float): Ionic forces convergence criteria (overwrites ionic energy) (ev/A)
            ionic_energy (float): Same as ionic_energy_tolerance (deprecated)
            ionic_forces (float): Same as ionic_force_tolerance (deprecated)
            volume_only (bool): Option to relax only the volume (keeping the relative coordinates fixed
        """
        super(VaspBase, self).calc_minimize(
            electronic_steps=electronic_steps,
            ionic_steps=ionic_steps,
            max_iter=max_iter,
            pressure=pressure,
            algorithm=algorithm,
            retain_charge_density=retain_charge_density,
            retain_electrostatic_potential=retain_electrostatic_potential,
            ionic_energy_tolerance=ionic_energy_tolerance,
            ionic_force_tolerance=ionic_force_tolerance,
            volume_only=volume_only,
        )
        if volume_only:
            self.input.incar["ISIF"] = 7
        else:
            if pressure == 0.0:
                self.input.incar["ISIF"] = 3
            else:
                self.input.incar["ISIF"] = 2

        if max_iter:
            electronic_steps = max_iter
            ionic_steps = max_iter

        self.input.incar["IBRION"] = 2
        self.input.incar["NELM"] = electronic_steps
        self.input.incar["NSW"] = ionic_steps
        if algorithm is not None:
            self.set_algorithm(algorithm=algorithm)
        if retain_charge_density:
            self.write_charge_density = retain_charge_density
        if retain_electrostatic_potential:
            self.write_electrostatic_potential = retain_electrostatic_potential
        self.set_convergence_precision(ionic_force_tolerance=ionic_force_tolerance,
                                       ionic_energy_tolerance=ionic_energy_tolerance,
                                       ionic_energy=ionic_energy, ionic_forces=ionic_forces,
                                       electronic_energy=None)

    def calc_static(
        self,
        electronic_steps=100,
        algorithm=None,
        retain_charge_density=False,
        retain_electrostatic_potential=False,
    ):
        """
        Function to setup the hamiltonian to perform static SCF DFT runs.

        Args:
            electronic_steps (int): Maximum number of electronic steps
            algorithm (str): Type of VASP algorithm to be used "Fast"/"Accurate"
            retain_charge_density (bool): True if
            retain_electrostatic_potential (bool): True/False
        """
        super(VaspBase, self).calc_static(
            electronic_steps=electronic_steps,
            algorithm=algorithm,
            retain_charge_density=retain_charge_density,
            retain_electrostatic_potential=retain_electrostatic_potential,
        )
        self.input.incar["IBRION"] = -1
        self.input.incar["NELM"] = electronic_steps
        # Make sure vasp runs only 1 ionic step
        self.input.incar["NSW"] = 0
        if algorithm is not None:
            if algorithm is not None:
                self.set_algorithm(algorithm=algorithm)
        if retain_charge_density:
            self.write_charge_density = retain_charge_density
        if retain_electrostatic_potential:
            self.write_electrostatic_potential = retain_electrostatic_potential

    def calc_md(
        self,
        temperature=None,
        n_ionic_steps=1000,
        n_print=1,
        time_step=1.0,
        retain_charge_density=False,
        retain_electrostatic_potential=False,
        **kwargs
    ):
        """
        Sets appropriate tags for molecular dynamics in VASP

        Args:
            temperature (int/float/list): Temperature/ range of temperatures in Kelvin
            n_ionic_steps (int): Maximum number of ionic steps
            n_print (int): Prints outputs every n_print steps
            time_step (float): time step (fs)
            retain_charge_density (bool): True id the charge density should be written
            retain_electrostatic_potential (bool): True if the electrostatic potential should be written
        """
        super(VaspBase, self).calc_md(
            temperature=temperature,
            n_ionic_steps=n_ionic_steps,
            n_print=n_print,
            time_step=time_step,
            retain_charge_density=retain_charge_density,
            retain_electrostatic_potential=retain_electrostatic_potential,
            **kwargs
        )
        if temperature is not None:
            # NVT ensemble
            self.input.incar["SMASS"] = 3
            if isinstance(temperature, (int, float)):
                self.input.incar["TEBEG"] = temperature
            else:
                self.input.incar["TEBEG"] = temperature[0]
                self.input.incar["TEEND"] = temperature[-1]
        else:
            # NVE ensemble
            self.input.incar["SMASS"] = -3
        self.input.incar["NSW"] = n_ionic_steps
        self.input.incar["NBLOCK"] = int(n_print)
        self.input.incar["POTIM"] = time_step
        if "ISYM" not in self.input.incar.keys():
            self.input.incar["ISYM"] = 0
        if retain_charge_density:
            self.write_charge_density = retain_charge_density
        if retain_electrostatic_potential:
            self.write_electrostatic_potential = retain_electrostatic_potential
        for key in kwargs.keys():
            self.logger.warning("Tag {} not relevant for vasp".format(key))

    def _set_kpoints(
        self,
        mesh=None,
        scheme="MP",
        center_shift=None,
        symmetry_reduction=True,
        manual_kpoints=None,
        weights=None,
        reciprocal=True,
        n_path=None,
        path_name=None,
    ):
        """
        Function to setup the k-points for the VASP job

        Args:
            mesh (list): Size of the mesh (in the MP scheme)
            scheme (str): Type of k-point generation scheme (MP/GC(gamma centered)/GP(gamma point)/Manual/Line)
            center_shift (list): Shifts the center of the mesh from the gamma point by the given vector
            symmetry_reduction (boolean): Tells if the symmetry reduction is to be applied to the k-points
            manual_kpoints (list/numpy.ndarray): Manual list of k-points
            weights(list/numpy.ndarray): Manually supplied weights to each k-point in case of the manual mode
            reciprocal (bool): Tells if the supplied values are in reciprocal (direct) or cartesian coordinates (in
            reciprocal space)
            kmesh_density (float): Value of the required density
            n_path (int): Number of points per trace part for line mode
            path_name (str): Name of high symmetry path used for band structure calculations.
        """
        if not symmetry_reduction:
            self.input.incar["ISYM"] = -1
        scheme_list = ["MP", "GC", "GP", "Line", "Manual"]
        if not (scheme in scheme_list):
            raise AssertionError()
        if scheme == "MP":
            if mesh is None:
                mesh = [int(val) for val in self.input.kpoints[3].split()]
            self.input.kpoints.set_kpoints_file(size_of_mesh=mesh, shift=center_shift)
        if scheme == "GC":
            if mesh is None:
                mesh = [int(val) for val in self.input.kpoints[3].split()]
            self.input.kpoints.set_kpoints_file(size_of_mesh=mesh, shift=center_shift, method="Gamma centered")
        if scheme == "GP":
            self.input.kpoints.set_kpoints_file(size_of_mesh=[1, 1, 1], method="Gamma Point")
        if scheme == "Line":
            if n_path is None and self.input.kpoints._n_path is None:
                raise ValueError("n_path has to be defined")
            high_symmetry_points = self.structure.get_high_symmetry_points()
            if high_symmetry_points is None:
                raise ValueError("high_symmetry_points has to be defined")

            if path_name is None and self.input.kpoints._path_name is None:
                raise ValueError("path_name has to be defined")
            if path_name not in self.structure.get_high_symmetry_path().keys():
                raise ValueError("path_name is not a valid key of high_symmetry_path")

            if path_name is not None:
                self.input.kpoints._path_name = path_name
            if n_path is not None:
                self.input.kpoints._n_path = n_path

            self.input.kpoints.set_kpoints_file(
                method="Line",
                n_path=self.input.kpoints._n_path,
                path=self._get_path_for_kpoints(self.input.kpoints._path_name)
            )
        if scheme == "Manual":
            if manual_kpoints is None:
                raise ValueError(
                    "For the manual mode, the kpoints list should be specified"
                )
            else:
                if weights is not None:
                    if not (len(manual_kpoints) == len(weights)):
                        raise AssertionError()
                self.input.kpoints.set_value(line=1, val=str(len(manual_kpoints)))
                if reciprocal:
                    self.input.kpoints.set_value(line=2, val="Reciprocal")
                else:
                    self.input.kpoints.set_value(line=2, val="Cartesian")
                for i, kpt in enumerate(manual_kpoints):
                    if weights is not None:
                        wt = weights[i]
                    else:
                        wt = 1.0
                    self.input.kpoints.set_value(
                        line=3 + i,
                        val=" ".join([str(kpt[0]), str(kpt[1]), str(kpt[2]), str(wt)]),
                    )

    def _get_path_for_kpoints(self, path_name):
        """
        gets the trace for k-points line mode in a VASP readable form.

        Args:
            path_name (str): Name of the path used for band structure calculation from structure instance.

        Returns:
            list: list of tuples of position and path name
        """
        path = self.structure.get_high_symmetry_path()[path_name]

        k_trace = []
        for t in path:
            k_trace.append((self.structure.get_high_symmetry_points()[t[0]], t[0]))
            k_trace.append((self.structure.get_high_symmetry_points()[t[1]], t[1]))

        return k_trace

    def set_for_band_structure_calc(
        self, num_points, structure=None, read_charge_density=True
    ):
        """
        Sets up the input for a non self-consistent bandstructure calculation

        Args:
            num_points (int): Number of k-points along the total BZ path
            structure (atomistics.structure.atoms.Atoms instance): Structure for which the bandstructure is to be
                                                                       generated. (default is the input structure)
            read_charge_density (boolean): If True, a charge density from a previous SCF run is used (recommended)
        """
        if read_charge_density:
            self.input.incar["ICHARG"] = 11
        if structure is None:
            if not (self._output_parser.structure is not None):
                raise AssertionError()
            structure = self._output_parser.structure
        bs_obj = Bandstructure(structure)
        _, q_point_list, [_, _] = bs_obj.get_path(
            num_points=num_points, path_type="full"
        )
        q_point_list = np.array(q_point_list)
        self._set_kpoints(
            scheme="Manual",
            symmetry_reduction=False,
            manual_kpoints=q_point_list,
            weights=None,
            reciprocal=False,
        )

    def set_convergence_precision(
        self, ionic_energy_tolerance=1.0e-3, electronic_energy=1.0e-7, ionic_force_tolerance=1.0e-2,
        ionic_energy=None, ionic_forces=None
    ):
        """
        Sets the electronic and ionic convergence precision. For ionic convergence either the energy or the force
        precision is required

        Args:
            ionic_energy_tolerance (float): Ionic energy convergence precision (eV)
            electronic_energy (float/NoneType): Electronic energy convergence precision (eV)
            ionic_force_tolerance (float): Ionic force convergence precision (eV/A)
            ionic_energy (float/NoneType): Same as ionic_energy_tolerance (deprecated)
            ionic_forces (float/NoneType): Same as ionic_force_tolerance (deprecated)
        """
        if ionic_forces is not None:
            warnings.warn(
                "ionic_forces is deprecated as of vers. 0.3.0. It is not guaranteed to be in service in vers. 0.4.0. "
                "Use ionic_force_tolerance instead.",
                DeprecationWarning
            )
            if ionic_force_tolerance is None:
                ionic_force_tolerance = ionic_forces
        if ionic_energy is not None:
            warnings.warn(
                "ionic_energy is deprecated as of vers. 0.3.0. It is not guaranteed to be in service in vers. 0.4.0. "
                "Use ionic_energy_tolerance instead.",
                DeprecationWarning
            )
            if ionic_energy_tolerance is None:
                ionic_energy_tolerance = ionic_energy
        if ionic_force_tolerance is not None:
            self.input.incar["EDIFFG"] = -1.0 * abs(ionic_force_tolerance)
        elif ionic_energy_tolerance is not None:
            self.input.incar["EDIFFG"] = abs(ionic_energy_tolerance)
        else:
            # Using default convergence criterion
            self.input.incar["EDIFFG"] = -0.01
        if electronic_energy is not None:
            self.input.incar["EDIFF"] = electronic_energy

    def set_dipole_correction(self, direction=2, dipole_center=None):
        """
        Apply a dipole correction using the dipole layer method proposed by `Neugebauer & Scheffler`_

        Args:
            direction (int): Direction along which the field has to be applied (0, 1, or 2)
            dipole_center (list/numpy.ndarray): Position of the center of the dipole (not the center of the vacuum) in
                                                relative coordinates

        .. _Neugebauer & Scheffler: https://doi.org/10.1103/PhysRevB.46.16067
        """
        self.set_electric_field(
            e_field=0, direction=direction, dipole_center=dipole_center
        )

    def set_electric_field(self, e_field=0.1, direction=2, dipole_center=None):
        """
        Set an external electric field using the dipole layer method proposed by `Neugebauer & Scheffler`_

        Args:
            e_field (float): Magnitude of the external electric field (eV/A)
            direction (int): Direction along which the field has to be applied (0, 1, or 2)
            dipole_center (list/numpy.ndarray): Position of the center of the dipole (not the center of the vacuum) in
                                                relative coordinates

        .. _Neugebauer & Scheffler: https://doi.org/10.1103/PhysRevB.46.16067

        """
        if not (direction in range(3)):
            raise AssertionError()
        self.input.incar["ISYM"] = 0
        self.input.incar["LORBIT"] = 11
        self.input.incar["IDIPOL"] = direction + 1
        self.input.incar["LDIPOL"] = True
        self.input.incar["EFIELD"] = e_field
        if dipole_center is not None:
            self.input.incar["DIPOL"] = " ".join(str(val) for val in dipole_center)

    def set_occupancy_smearing(self, smearing="fermi", width=0.2, ismear=None):
        """
        Set how the finite temperature smearing is applied in determining partial occupancies

        Args:
            smearing (str): Type of smearing (fermi/gaussian etc.)
            width (float): Smearing width (eV)
            ismear (int): Directly sets the ISMEAR tag. Overwrites the smearing tag
        """
        ismear_dict = {"fermi": -1, "gaussian": 0, "MP": 1}
        if ismear is not None:
            self.input.incar["ISMEAR"] = int(ismear)
        else:
            self.input.incar["ISMEAR"] = ismear_dict[smearing]
        self.input.incar["SIGMA"] = width

    def set_fft_mesh(self, nx=None, ny=None, nz=None):
        """
        Set the number of points in the respective directions for the 3D FFT mesh used for computing the charge density
        or electrostatic potentials. In VASP, using PAW potentials, this refers to the "finer fft mesh". If no values
        are set, the default settings from Vasp are used to set the number of grid points.

        Args:
            nx (int): Number of points on the x-grid
            ny (int): Number of points on the y-grid
            nz (int): Number of points on the z-grid
        """
        if nx is not None:
            self.input.incar["NGXF"] = int(nx)
        if ny is not None:
            self.input.incar["NGYF"] = int(ny)
        if nz is not None:
            self.input.incar["NGZF"] = int(nz)

    def set_mixing_parameters(
        self,
        method=None,
        n_pulay_steps=None,
        density_mixing_parameter=None,
        spin_mixing_parameter=None,
    ):
        """

        Args:
            method (str):
            n_pulay_steps (int):
            density_mixing_parameter (float):
            spin_mixing_parameter (float):

        """
        if method.upper() == "PULAY":
            self.input.incar["IMIX"] = 4
        if method.upper() == "KERKER":
            self.input.incar["IMIX"] = 1
        if n_pulay_steps is not None:
            self.input.incar["MAXMIX"] = n_pulay_steps
        if density_mixing_parameter is not None:
            self.input.incar["AMIX"] = density_mixing_parameter

    def set_empty_states(self, n_empty_states=None):
        """
        Sets the number of empty states in the calculation
        Args:
            n_empty_states (int): Required number of empty states

        """
        n_elect = self.get_nelect()
        if n_empty_states is not None:
            self.input.incar["NBANDS"] = int(round(n_elect / 2)) + int(n_empty_states)

    def get_nelect(self):
        """
        Returns the number of electrons in the systems

        Returns:
            float: Number of electrons in the system

        """
        if not self.status.finished and self.structure is not None:
            potential = VaspPotentialFile(xc=self.input.potcar["xc"])
            return sum(
                [
                    potential.find_default(el).n_elect.values[-1] * n_atoms
                    for el, n_atoms in self.structure.get_parent_basis()
                    .get_number_species_atoms()
                    .items()
                ]
            )
        else:
            return self["output/generic/dft/n_elect"]

    def get_magnetic_moments(self, iteration_step=-1):
        """
        Gives the magnetic moments of a calculation for each iteration step.

        Args:
            iteration_step (int): Step for which the structure is requested

        Returns:
            numpy.ndarray/None: array of final magmetic moments or None if no magnetic moment is given
        """
        spins = self["output/generic/dft/final_magmoms"]
        if spins is not None and len(spins) > 0:
            return spins[iteration_step]
        else:
            return None

    def get_charge_density(self):
        """
        Gets the charge density from the hdf5 file. This value is normalized by the volume

        Returns:
                atomistics.volumetric.generic.VolumetricData instance
        """
        if not self.status.finished:
            return
        else:
            with self.project_hdf5.open("output") as ho:
                cd_obj = VaspVolumetricData()
                cd_obj.from_hdf(ho, "charge_density")
            return cd_obj

    def get_electrostatic_potential(self):
        """
        Gets the electrostatic potential from the hdf5 file.

        Returns:
                atomistics.volumetric.generic.VolumetricData instance
        """
        if not self.status.finished:
            return
        else:
            with self.project_hdf5.open("output") as ho:
                es_obj = VaspVolumetricData()
                es_obj.from_hdf(ho, "electrostatic_potential")
            return es_obj

    def restart(self, job_name=None, job_type=None):
        """
        Restart a new job created from an existing Vasp calculation.

        Args:
            job_name (str): Job name
            job_type (str): Job type. If not specified a Vasp job type is assumed

        Returns:
            new_ham (vasp.vasp.Vasp instance): New job
        """
        new_ham = super(VaspBase, self).restart(
            job_name=job_name, job_type=job_type
        )
        if new_ham.__name__ == self.__name__:
            new_ham.input.potcar["xc"] = self.input.potcar["xc"]
        if new_ham.input.incar["MAGMOM"] is not None:
            del new_ham.input.incar["MAGMOM"]
        if new_ham.input.incar["M_CONSTR"] is not None:
            del new_ham.input.incar["M_CONSTR"]
        if new_ham.input.incar["LNONCOLLINEAR"] is not None:
            del new_ham.input.incar["LNONCOLLINEAR"]
        return new_ham

    def restart_for_band_structure_calculations(self, job_name=None):
        """
        Restart a new job created from an existing Vasp calculation by reading the charge density
        for band structure calculations.

        Args:
            job_name (str/None): Job name

        Returns:
            new_ham (vasp.vasp.Vasp instance): New job
        """
        return self.restart_from_charge_density(
            job_name=job_name,
            job_type=None,
            icharg=11,
            self_consistent_calc=None
        )

    def get_icharg_value(self, icharg=None, self_consistent_calc=None):
        """
        Gives the correct ICHARG value for the restart calculation.

        Args:
            icharg (int/None): If given, this value will be checked for validity and returned.
            self_consistent_calc (bool/None): If 'True' returns 1, if 'False' returns 11,
                if 'None' returns based on the job either 1 or 11.

        Returns:
            int: the icharg tag

        """
        if icharg is None:
            if self_consistent_calc is True:
                return 1
            if self_consistent_calc is False:
                return 11
            if ("ICHARG" in self.input.incar.keys() and int(self.input.incar["ICHARG"]) > 9):
                return 11
            return 1
        if icharg not in [0, 1, 2, 4, 10, 11, 12]:
            raise ValueError(
                "The value '{}' is not a proper input for 'icharg'. Look at VASP manual.".format(icharg)
            )
        return icharg

    def restart_from_charge_density(
        self,
        job_name=None,
        job_type=None,
        icharg=None,
        self_consistent_calc=None,
    ):
        """
        Restart a new job created from an existing Vasp calculation by reading the charge density.

        Args:
            job_name (str/None): Job name
            job_type (str/None): Job type. If not specified a Vasp job type is assumed
            icharg (int/None): If given, this value will be checked for validity and returned.
            self_consistent_calc (bool/None): If 'True' returns 1, if 'False' returns 11,
                if 'None' returns based on the job either 1 or 11.

        Returns:
            new_ham (vasp.vasp.Vasp instance): New job
        """
        new_ham = self.restart(job_name=job_name, job_type=job_type)
        if new_ham.__name__ == self.__name__:
            try:
                new_ham.restart_file_list.append(
                    posixpath.join(self.working_directory, "CHGCAR")
                )
            except IOError:
                self.logger.warning(
                    msg="A CHGCAR from job: {} is not generated and therefore it can't be read.".format(
                        self.job_name
                    )
                )
            new_ham.input.incar["ICHARG"] = self.get_icharg_value(
                icharg=icharg,
                self_consistent_calc=self_consistent_calc,
            )
        return new_ham

    def append_charge_density(self, job_specifier=None, path=None):
        """
        Append charge density file (CHGCAR)

        Args:
            job_specifier (str/int): name of the job or job ID
            path (str): path to CHGCAR file
        """
        if job_specifier is None and path is None:
            raise ValueError("Either 'job_specifier' or 'path' has to be given!")
        elif job_specifier is not None:
            path = self.project.inspect(job_specifier=job_specifier).working_directory
        if os.path.basename(path) == "CHGCAR":
            self.restart_file_list.append(path)
        else:
            self.restart_file_list.append(posixpath.join(path, "CHGCAR"))

    def restart_from_wave_and_charge(
        self,
        job_name=None,
        job_type=None,
        icharg=None,
        self_consistent_calc=None,
        istart=1,
    ):
        """
        Restart a new job created from an existing Vasp calculation by reading the charge density and the wave
        function.

        Args:
            job_name (str/None): Job name
            job_type (str/None): Job type. If not specified a Vasp job type is assumed
            icharg (int/None): If given, this value will be checked for validity and returned.
            self_consistent_calc (bool/None): If 'True' returns 1, if 'False' returns 11,
                if 'None' returns based on the job either 1 or 11.
            istart (int): Vasp ISTART tag

        Returns:
            new_ham (vasp.vasp.Vasp instance): New job
        """
        new_ham = self.restart(job_name=job_name, job_type=job_type)
        if new_ham.__name__ == self.__name__:
            try:
                new_ham.restart_file_list.append(
                    posixpath.join(self.working_directory, "CHGCAR")
                )
            except IOError:
                self.logger.warning(
                    msg="A CHGCAR from job: {} is not generated and therefore it can't be read.".format(
                        self.job_name
                    )
                )
            try:
                new_ham.restart_file_list.append(
                    posixpath.join(self.working_directory, "WAVECAR")
                )
            except IOError:
                self.logger.warning(
                    msg="A WAVECAR from job: {} is not generated and therefore it can't be read.".format(
                        self.job_name
                    )
                )
            new_ham.input.incar["ISTART"] = istart

            new_ham.input.incar["ICHARG"] = self.get_icharg_value(
                icharg=icharg,
                self_consistent_calc=self_consistent_calc,
            )
        return new_ham

    def compress(self, files_to_compress=None):
        """
        Compress the output files of a job object.

        Args:
            files_to_compress (list): A list of files to compress (optional)
        """
        if files_to_compress is None:
            files_to_compress = [
                f
                for f in list(self.list_files())
                if f not in ["CHGCAR", "CONTCAR", "WAVECAR", "STOPCAR"]
            ]
        # delete empty files
        for f in list(self.list_files()):
            filename = os.path.join(self.working_directory, f)
            if (
                f not in files_to_compress
                and os.path.exists(filename)
                and os.stat(filename).st_size == 0
            ):
                os.remove(filename)
        super(VaspBase, self).compress(files_to_compress=files_to_compress)

    def restart_from_wave_functions(
        self, job_name=None, job_type=None, istart=1
    ):

        """
        Restart a new job created from an existing Vasp calculation by reading the wave functions.

        Args:
            job_name (str/None): Job name
            job_type (str/None): Job type. If not specified a Vasp job type is assumed
            istart (int): Vasp ISTART tag

        Returns:
            new_ham (vasp.vasp.Vasp instance): New job
        """
        new_ham = self.restart(job_name=job_name, job_type=job_type)
        if new_ham.__name__ == self.__name__:
            try:
                new_ham.restart_file_list.append(
                    posixpath.join(self.working_directory, "WAVECAR")
                )
            except IOError:
                self.logger.warning(
                    msg="A WAVECAR from job: {} is not generated and therefore it can't be read.".format(
                        self.job_name
                    )
                )
            new_ham.input.incar["ISTART"] = istart
        return new_ham

    def append_wave_function(self, job_specifier=None, path=None):
        """
        Append wave function file (WAVECAR)

        Args:
            job_specifier (str/int): name of the job or job ID
            path (str): path to WAVECAR file
        """
        if job_specifier is None and path is None:
            raise ValueError("Either 'job_specifier' or 'path' has to be given!")
        elif job_specifier is not None:
            path = self.project.inspect(job_specifier=job_specifier).working_directory
        if os.path.basename(path) == "WAVECAR":
            self.restart_file_list.append(path)
        else:
            self.restart_file_list.append(posixpath.join(path, "WAVECAR"))

    def set_rwigs(self, rwigs_dict):
        """
        Sets the radii of Wigner-Seitz cell. (RWIGS tag)

        Args:
            rwigs_dict (dict): Dictionary of species and corresponding radii.
                (structure has to be defined before)
        """
        if not isinstance(rwigs_dict, dict):
            raise AssertionError("'rwigs_dict' has to be a dict!")
        if not all([isinstance(val, (int, float)) for val in rwigs_dict.values()]):
            raise ValueError("The values of 'rwigs_dict' has to be floats!")
        species_keys = self.structure.get_number_species_atoms().keys()
        rwigs_keys = rwigs_dict.keys()
        for k in species_keys:
            if k not in list(rwigs_keys):
                raise ValueError("'{}' is not in rwigs_dict!".format(k))

        rwigs = [rwigs_dict[i] for i in species_keys]
        self.input.incar["RWIGS"] = " ".join(map(str, rwigs))

    def get_rwigs(self):
        """
        Gets the radii of Wigner-Seitz cell. (RWIGS tag)

        Returns:
            dict: dictionary of radii
        """
        if "RWIGS" in self.input.incar._dataset["Parameter"]:
            species_keys = self.structure.get_number_species_atoms().keys()
            rwigs = [float(i) for i in self.input.incar["RWIGS"].split()]
            rwigs_dict = dict()
            for i, k in enumerate(species_keys):
                rwigs_dict.update({k: rwigs[i]})
            return rwigs_dict
        else:
            return None

    def set_spin_constraint(self, lamb, rwigs_dict, direction=False, norm=False):
        """
        Sets spin constrains including 'LAMBDA' and 'RWIGS'.

        Args:
            lamb (float): LAMBDA tag
            rwigs_dict (dict): Dictionary of species and corresponding radii.
                (structure has to be defined before)
            direction (bool): (True/False) constrain spin direction.
            norm (bool): (True/False) constrain spin norm (magnitude).
        """
        if not isinstance(direction, bool):
            raise AssertionError("'direction' has to be a bool!")
        if not isinstance(norm, bool):
            raise AssertionError("'lamb' has to be a bool!")
        if not isinstance(lamb, float):
            raise AssertionError("'lamb' has to be a float!")
        if direction and norm:
            self.input.incar["I_CONSTRAINED_M"] = 2
        elif direction:
            self.input.incar["I_CONSTRAINED_M"] = 1
        elif norm:
            raise ValueError("Constraining norm only is not possible.")
        else:
            raise ValueError("You have to constrain either direction or norm and direction.")

        self.input.incar["LAMBDA"] = lamb
        self.set_rwigs(rwigs_dict)

    def validate_ready_to_run(self):
        super(VaspBase, self).validate_ready_to_run()
        if "spin_constraint" in self.structure._tag_list.keys():
            raise NotImplementedError(
                "The spin_constraint tag is not supported by VASP."
            )

    def list_potentials(self):
        """
        Lists all the possible POTCAR files for the elements in the structure depending on the XC functional

        Returns:
           list: a list of available potentials
        """
        return self.potential_list

    def __del__(self):
        pass


class Input:
    """
    Handles setting the input parameters for a VASP job.

    Attributes:
        incar: .vasp.vasp.Incar instance to handle the INCAR file inputs in VASP
        kpoints: vasp.vasp.Kpoints instance to handle the KPOINTS file inputs in VASP
        potcar: vasp.vasp.Potcar instance to set the appropriate POTCAR files for the simulation

    Ideally, the user would not have to access the Input instance unless the user wants to set an extremely specific
    VASP tag which can't se set using functions in Vasp().

    Examples:

        >>> atoms =  CrystalStructure("Pt", BravaisBasis="fcc", a=3.98)
        >>> ham = VaspBase("trial")
        >>> ham.structure = atoms
        >>> ham.calc_static()
        >>> assert(atoms==ham.structure)
        >>> assert(ham.input.incar["ISIF"]==-1)
    """

    def __init__(self):
        self.incar = Incar(table_name="incar")
        self.kpoints = Kpoints(table_name="kpoints")
        self.potcar = Potcar(table_name="potcar")

        self._eddrmm = "warn"

    def write(self, structure, modified_elements, directory=None):
        """
        Writes all the input files to a specified directory

        Args:
            structure (atomistics.structure.atoms.Atoms instance): Structure to be written
            directory (str): The working directory for the VASP run
        """
        self.incar.write_file(file_name="INCAR", cwd=directory)
        self.kpoints.write_file(file_name="KPOINTS", cwd=directory)
        self.potcar.potcar_set_structure(structure, modified_elements)
        self.potcar.write_file(file_name="POTCAR", cwd=directory)
        # Write the species info in the POSCAR file only if there are no user defined species
        is_user_defined = list()
        for species in structure.get_species_objects():
            is_user_defined.append(species.Parent is not None)
        do_not_write_species = any(is_user_defined)
        write_poscar(
            structure,
            filename=posixpath.join(directory, "POSCAR"),
            write_species=not do_not_write_species,
        )

    def to_hdf(self, hdf):
        """
        Save the object in a HDF5 file

        Args:
            hdf (pyiron_base.generic.hdfio.ProjectHDFio): HDF path to which the object is to be saved

        """

        with hdf.open("input") as hdf5_input:
            self.incar.to_hdf(hdf5_input)
            self.kpoints.to_hdf(hdf5_input)
            self.potcar.to_hdf(hdf5_input)

            if "vasp_dict" in hdf5_input.list_nodes():
                vasp_dict = hdf5_input["vasp_dict"]
                vasp_dict.update({"eddrmm_handling": self._eddrmm})
                hdf5_input["vasp_dict"] = vasp_dict
            else:
                vasp_dict = {"eddrmm_handling": self._eddrmm}
                hdf5_input["vasp_dict"] = vasp_dict

    def from_hdf(self, hdf):
        """
        Reads the attributes and reconstructs the object from a hdf file

        Args:
            hdf: The hdf5 instance
        """
        with hdf.open("input") as hdf5_input:
            self.incar.from_hdf(hdf5_input)
            self.kpoints.from_hdf(hdf5_input)
            self.potcar.from_hdf(hdf5_input)

            self._eddrmm = "ignore"
            if "vasp_dict" in hdf5_input.list_nodes():
                vasp_dict = hdf5_input["vasp_dict"]
                if "eddrmm_handling" in vasp_dict.keys():
                    self._eddrmm = self._eddrmm_backwards_compatibility(vasp_dict["eddrmm_handling"])

    @staticmethod
    def _eddrmm_backwards_compatibility(eddrmm_value):
        """On 9-03-2020, the EDDRMM flag 'not_converged' was switched to 'warn'."""
        if eddrmm_value == 'not_converged':
            return 'warn'
        else:
            return eddrmm_value


class Output:
    """
    Handles the output from a VASP simulation.

    Attributes:
        electronic_structure: Gives the electronic structure of the system
        electrostatic_potential: Gives the electrostatic/local potential of the system
        charge_density: Gives the charge density of the system
    """

    def __init__(self):
        self._structure = None
        self.outcar = Outcar()
        self.oszicar = Oszicar()
        self.generic_output = GenericOutput()
        self.description = (
            "This contains all the output static from this particular vasp run"
        )
        self.charge_density = VaspVolumetricData()
        self.electrostatic_potential = VaspVolumetricData()
        self.procar = Procar()
        self.electronic_structure = ElectronicStructure()
        self.vp_new = Vr()

    @property
    def structure(self):
        """
        Getter for the output structure
        """
        return self._structure

    @structure.setter
    def structure(self, atoms):
        """
        Setter for the output structure
        """
        self._structure = atoms

    def collect(self, directory=os.getcwd(), sorted_indices=None):
        """
        Collects output from the working directory

        Args:
            directory (str): Path to the directory
            sorted_indices (np.array/None):
        """
        if sorted_indices is None:
            sorted_indices = vasp_sorter(self.structure)
        files_present = os.listdir(directory)
        log_dict = dict()
        vasprun_working, outcar_working = False, False
        if not ("OUTCAR" in files_present or "vasprun.xml" in files_present):
            raise IOError("Either the OUTCAR or vasprun.xml files need to be present")
        if "OSZICAR" in files_present:
            self.oszicar.from_file(filename=posixpath.join(directory, "OSZICAR"))
        if "OUTCAR" in files_present:
            self.outcar.from_file(filename=posixpath.join(directory, "OUTCAR"))
            outcar_working = True
        if "vasprun.xml" in files_present:
            try:
                with warnings.catch_warnings(record=True) as w:
                    warnings.simplefilter("always")
                    self.vp_new.from_file(filename=posixpath.join(directory, "vasprun.xml"))
                    if any([isinstance(warn.category, VasprunWarning) for warn in w]):
                        s.logger.warning("vasprun.xml parsed but with some inconsistencies. "
                                         "Check vasp output to be sure")
                        warnings.warn("vasprun.xml parsed but with some inconsistencies. "
                                      "Check vasp output to be sure", VasprunWarning)
            except VasprunError:
                s.logger.warning("Unable to parse the vasprun.xml file. Will attempt to get data from OUTCAR")
            else:
                # If parsing the vasprun file does not throw an error, then set to True
                vasprun_working = True
        if outcar_working:
            log_dict["temperature"] = self.outcar.parse_dict["temperatures"]
            log_dict["pressures"] = self.outcar.parse_dict["pressures"]
            log_dict["elastic_constants"] = self.outcar.parse_dict["elastic_constants"]
            self.generic_output.dft_log_dict["n_elect"] = self.outcar.parse_dict[
                "n_elect"
            ]
            if len(self.outcar.parse_dict["magnetization"]) > 0:
                magnetization = np.array(self.outcar.parse_dict["magnetization"]).copy()
                final_magmoms = np.array(self.outcar.parse_dict["final_magmoms"]).copy()
                # magnetization[sorted_indices] = magnetization.copy()
                if len(final_magmoms) != 0:
                    if len(final_magmoms.shape) == 3:
                        final_magmoms[:, sorted_indices, :] = final_magmoms.copy()
                    else:
                        final_magmoms[:, sorted_indices] = final_magmoms.copy()
                self.generic_output.dft_log_dict[
                    "magnetization"
                ] = magnetization.tolist()
                self.generic_output.dft_log_dict[
                    "final_magmoms"
                ] = final_magmoms.tolist()
            self.generic_output.dft_log_dict["e_fermi_list"] = self.outcar.parse_dict["e_fermi_list"]
            self.generic_output.dft_log_dict["vbm_list"] = self.outcar.parse_dict["vbm_list"]
            self.generic_output.dft_log_dict["cbm_list"] = self.outcar.parse_dict["cbm_list"]

        if vasprun_working:
            log_dict["forces"] = self.vp_new.vasprun_dict["forces"]
            log_dict["cells"] = self.vp_new.vasprun_dict["cells"]
            log_dict["volume"] = [
                np.linalg.det(cell) for cell in self.vp_new.vasprun_dict["cells"]
            ]
            # log_dict["total_energies"] = self.vp_new.vasprun_dict["total_energies"]
            log_dict["energy_tot"] = self.vp_new.vasprun_dict["total_energies"]
            if "kinetic_energies" in self.vp_new.vasprun_dict.keys():
                log_dict["energy_pot"] = (
                    log_dict["energy_tot"]
                    - self.vp_new.vasprun_dict["kinetic_energies"]
                )
            else:
                log_dict["energy_pot"] = log_dict["energy_tot"]
            log_dict["steps"] = np.arange(len(log_dict["energy_tot"]))
            log_dict["positions"] = self.vp_new.vasprun_dict["positions"]
            log_dict["forces"][:, sorted_indices] = log_dict["forces"].copy()
            log_dict["positions"][:, sorted_indices] = log_dict["positions"].copy()
            log_dict["positions"] = np.einsum('nij,njk->nik',
                                              log_dict["positions"],
                                              log_dict["cells"])
            # log_dict["scf_energies"] = self.vp_new.vasprun_dict["scf_energies"]
            # log_dict["scf_dipole_moments"] = self.vp_new.vasprun_dict["scf_dipole_moments"]
            self.electronic_structure = self.vp_new.get_electronic_structure()
            if self.electronic_structure.grand_dos_matrix is not None:
                self.electronic_structure.grand_dos_matrix[
                    :, :, :, sorted_indices, :
                ] = self.electronic_structure.grand_dos_matrix[:, :, :, :, :].copy()
            if self.electronic_structure.resolved_densities is not None:
                self.electronic_structure.resolved_densities[
                    :, sorted_indices, :, :
                ] = self.electronic_structure.resolved_densities[:, :, :, :].copy()
            self.structure.positions = log_dict["positions"][-1]
            self.structure.set_cell(log_dict["cells"][-1])

        elif outcar_working:
            # log_dict = self.outcar.parse_dict.copy()
            if len(self.outcar.parse_dict["energies"]) == 0:
                raise VaspCollectError("Error in parsing OUTCAR")
            log_dict["energy_tot"] = self.outcar.parse_dict["energies"]
            log_dict["temperature"] = self.outcar.parse_dict["temperatures"]
            log_dict["pressures"] = self.outcar.parse_dict["pressures"]
            log_dict["forces"] = self.outcar.parse_dict["forces"]
            log_dict["positions"] = self.outcar.parse_dict["positions"]
            log_dict["forces"][:, sorted_indices] = log_dict["forces"].copy()
            log_dict["positions"][:, sorted_indices] = log_dict["positions"].copy()
            if len(log_dict["positions"].shape) != 3:
                raise VaspCollectError("Improper OUTCAR parsing")
            elif log_dict["positions"].shape[1] != len(sorted_indices):
                raise VaspCollectError("Improper OUTCAR parsing")
            if len(log_dict["forces"].shape) != 3:
                raise VaspCollectError("Improper OUTCAR parsing")
            elif log_dict["forces"].shape[1] != len(sorted_indices):
                raise VaspCollectError("Improper OUTCAR parsing")
            log_dict["time"] = self.outcar.parse_dict["time"]
            log_dict["steps"] = self.outcar.parse_dict["steps"]
            log_dict["cells"] = self.outcar.parse_dict["cells"]
            log_dict["volume"] = np.array(
                [np.linalg.det(cell) for cell in self.outcar.parse_dict["cells"]]
            )
            self.generic_output.dft_log_dict[
                "scf_energy_free"
            ] = self.outcar.parse_dict["scf_energies"]
            self.generic_output.dft_log_dict["scf_dipole_mom"] = self.outcar.parse_dict[
                "scf_dipole_moments"
            ]
            self.generic_output.dft_log_dict["n_elect"] = self.outcar.parse_dict[
                "n_elect"
            ]
            self.generic_output.dft_log_dict["energy_int"] = self.outcar.parse_dict[
                "energies_int"
            ]
            self.generic_output.dft_log_dict["energy_free"] = self.outcar.parse_dict[
                "energies"
            ]
            self.generic_output.dft_log_dict["energy_zero"] = self.outcar.parse_dict[
                "energies_zero"
            ]
            self.generic_output.dft_log_dict["energy_int"] = self.outcar.parse_dict[
                "energies_int"
            ]
            if "PROCAR" in files_present:
                try:
                    self.electronic_structure = self.procar.from_file(
                        filename=posixpath.join(directory, "PROCAR")
                    )
                    #  Even the atom resolved values have to be sorted from the vasp atoms order to the Atoms order
                    self.electronic_structure.grand_dos_matrix[
                        :, :, :, sorted_indices, :
                    ] = self.electronic_structure.grand_dos_matrix[:, :, :, :, :].copy()
                    try:
                        self.electronic_structure.efermi = self.outcar.parse_dict[
                            "fermi_level"
                        ]
                    except KeyError:
                        self.electronic_structure.efermi = self.vp_new.vasprun_dict[
                            "efermi"
                        ]
                except ValueError:
                    pass
        # important that we "reverse sort" the atoms in the vasp format into the atoms in the atoms class
        self.generic_output.log_dict = log_dict
        if vasprun_working:
            # self.dft_output.log_dict["parameters"] = self.vp_new.vasprun_dict["parameters"]
            self.generic_output.dft_log_dict[
                "scf_dipole_mom"
            ] = self.vp_new.vasprun_dict["scf_dipole_moments"]
            if len(self.generic_output.dft_log_dict["scf_dipole_mom"][0]) > 0:
                total_dipole_moments = np.array(
                    [
                        dip[-1]
                        for dip in self.generic_output.dft_log_dict["scf_dipole_mom"]
                    ]
                )
                self.generic_output.dft_log_dict["dipole_mom"] = total_dipole_moments
            self.generic_output.dft_log_dict[
                "scf_energy_int"
            ] = self.vp_new.vasprun_dict["scf_energies"]
            self.generic_output.dft_log_dict[
                "scf_energy_free"
            ] = self.vp_new.vasprun_dict["scf_fr_energies"]
            self.generic_output.dft_log_dict[
                "scf_energy_zero"
            ] = self.vp_new.vasprun_dict["scf_0_energies"]
            self.generic_output.dft_log_dict["energy_int"] = np.array(
                [
                    e_int[-1]
                    for e_int in self.generic_output.dft_log_dict["scf_energy_int"]
                ]
            )
            self.generic_output.dft_log_dict["energy_free"] = np.array(
                [
                    e_free[-1]
                    for e_free in self.generic_output.dft_log_dict["scf_energy_free"]
                ]
            )
            # Overwrite energy_free with much better precision from the OSZICAR file
            if "energy_pot" in self.oszicar.parse_dict.keys():
                if np.array_equal(self.generic_output.dft_log_dict["energy_free"],
                                  np.round(self.oszicar.parse_dict["energy_pot"], 8)):
                    self.generic_output.dft_log_dict["energy_free"] = self.oszicar.parse_dict["energy_pot"]
            self.generic_output.dft_log_dict["energy_zero"] = np.array(
                [
                    e_zero[-1]
                    for e_zero in self.generic_output.dft_log_dict["scf_energy_zero"]
                ]
            )
            self.generic_output.dft_log_dict["n_elect"] = float(
                self.vp_new.vasprun_dict["parameters"]["electronic"]["NELECT"]
            )
            if "kinetic_energies" in self.vp_new.vasprun_dict.keys():
                self.generic_output.dft_log_dict[
                    "scf_energy_kin"
                ] = self.vp_new.vasprun_dict["kinetic_energies"]

        if (
            "LOCPOT" in files_present
            and os.stat(posixpath.join(directory, "LOCPOT")).st_size != 0
        ):
            self.electrostatic_potential.from_file(
                filename=posixpath.join(directory, "LOCPOT"), normalize=False
            )
        if (
            "CHGCAR" in files_present
            and os.stat(posixpath.join(directory, "CHGCAR")).st_size != 0
        ):
            self.charge_density.from_file(
                filename=posixpath.join(directory, "CHGCAR"), normalize=True
            )
        self.generic_output.bands = self.electronic_structure

    def to_hdf(self, hdf):
        """
        Save the object in a HDF5 file

        Args:
            hdf (pyiron_base.generic.hdfio.ProjectHDFio): HDF path to which the object is to be saved

        """
        with hdf.open("output") as hdf5_output:
            hdf5_output["description"] = self.description
            self.generic_output.to_hdf(hdf5_output)
            try:
                self.structure.to_hdf(hdf5_output)
            except AttributeError:
                pass

            # with hdf5_output.open("vasprun") as hvr:
            #  if self.vasprun.dict_vasprun is not None:
            #     for key, val in self.vasprun.dict_vasprun.items():
            #        hvr[key] = val

            if self.electrostatic_potential.total_data is not None:
                self.electrostatic_potential.to_hdf(
                    hdf5_output, group_name="electrostatic_potential"
                )

            if self.charge_density.total_data is not None:
                self.charge_density.to_hdf(hdf5_output, group_name="charge_density")

            if len(self.electronic_structure.kpoint_list) > 0:
                self.electronic_structure.to_hdf(
                    hdf=hdf5_output, group_name="electronic_structure"
                )

            if self.outcar.parse_dict:
                self.outcar.to_hdf_minimal(hdf=hdf5_output, group_name="outcar")

    def from_hdf(self, hdf):
        """
        Reads the attributes and reconstructs the object from a hdf file
        Args:
            hdf: The hdf5 instance
        """
        with hdf.open("output") as hdf5_output:
            # self.description = hdf5_output["description"]
            if self.structure is None:
                self.structure = Atoms()
            self.structure.from_hdf(hdf5_output)
            self.generic_output.from_hdf(hdf5_output)
            try:
                if "electrostatic_potential" in hdf5_output.list_groups():
                    self.electrostatic_potential.from_hdf(
                        hdf5_output, group_name="electrostatic_potential"
                    )
                if "charge_density" in hdf5_output.list_groups():
                    self.charge_density.from_hdf(
                        hdf5_output, group_name="charge_density"
                    )
                if "electronic_structure" in hdf5_output.list_groups():
                    self.electronic_structure.from_hdf(hdf=hdf5_output)
                if "outcar" in hdf5_output.list_groups():
                    self.outcar.from_hdf(hdf=hdf5_output, group_name="outcar")
            except (TypeError, IOError, ValueError):
                s.logger.warning("Routine from_hdf() not completely successful")


class GenericOutput:
    """

    This class stores the generic output like different structures, energies and forces from a simulation in a highly
    generic format. Usually the user does not have to access this class.

    Attributes:
        log_dict (dict): A dictionary of all tags and values of generic data (positions, forces, etc)
    """

    def __init__(self):
        self.log_dict = dict()
        self.dft_log_dict = dict()
        self.description = "generic_output contains generic output static"
        self._bands = ElectronicStructure()

    @property
    def bands(self):
        return self._bands

    @bands.setter
    def bands(self, val):
        self._bands = val

    def to_hdf(self, hdf):
        """
        Save the object in a HDF5 file

        Args:
            hdf (pyiron_base.generic.hdfio.ProjectHDFio): HDF path to which the object is to be saved

        """
        with hdf.open("generic") as hdf_go:
            # hdf_go["description"] = self.description
            for key, val in self.log_dict.items():
                hdf_go[key] = val
            with hdf_go.open("dft") as hdf_dft:
                for key, val in self.dft_log_dict.items():
                    hdf_dft[key] = val
                if self.bands.eigenvalue_matrix is not None:
                    self.bands.to_hdf(hdf_dft, "bands")

    def from_hdf(self, hdf):
        """
        Reads the attributes and reconstructs the object from a hdf file
        Args:
            hdf: The hdf5 instance
        """
        with hdf.open("generic") as hdf_go:
            for node in hdf_go.list_nodes():
                if node == "description":
                    # self.description = hdf_go[node]
                    pass
                else:
                    self.log_dict[node] = hdf_go[node]
            if "dft" in hdf_go.list_groups():
                with hdf_go.open("dft") as hdf_dft:
                    for node in hdf_dft.list_nodes():
                        self.dft_log_dict[node] = hdf_dft[node]
                    if "bands" in hdf_dft.list_groups():
                        self.bands.from_hdf(hdf_dft, "bands")


class DFTOutput:
    """
    This class stores the DFT specific output

    Attributes:
        log_dict (dict): A dictionary of all tags and values of DFT data
    """

    def __init__(self):
        self.log_dict = dict()
        self.description = "contains DFT specific output"

    def to_hdf(self, hdf):
        """
        Save the object in a HDF5 file

        Args:
            hdf (pyiron_base.generic.hdfio.ProjectHDFio): HDF path to which the object is to be saved

        """
        with hdf.open("dft") as hdf_dft:
            # hdf_go["description"] = self.description
            for key, val in self.log_dict.items():
                hdf_dft[key] = val

    def from_hdf(self, hdf):
        """
        Reads the attributes and reconstructs the object from a hdf file
        Args:
            hdf: The hdf5 instance
        """
        with hdf.open("dft") as hdf_dft:
            for node in hdf_dft.list_nodes():
                if node == "description":
                    # self.description = hdf_go[node]
                    pass
                else:
                    self.log_dict[node] = hdf_dft[node]


class Incar(GenericParameters):
    """
    Class to control the INCAR file of a vasp simulation
    """

    def __init__(self, input_file_name=None, table_name="incar"):
        super(Incar, self).__init__(
            input_file_name=input_file_name,
            table_name=table_name,
            comment_char="#",
            separator_char="=",
        )
        self._bool_dict = {True: ".TRUE.", False: ".FALSE."}

    def load_default(self):
        """
        Loads the default file content
        """
        file_content = """\
SYSTEM =  ToDo  # jobname
PREC = Accurate
ALGO = Fast
LREAL = False
LWAVE = False
LORBIT = 0
"""
        self.load_string(file_content)

    def _bool_str_to_bool(self, val):
        val = super(Incar, self)._bool_str_to_bool(val)
        extra_bool = {True: "T", False: "F"}
        for key, value in extra_bool.items():
            if val == value:
                return key
        extra_bool = {True: ".True.", False: ".False."}
        for key, value in extra_bool.items():
            if val == value:
                return key
        return val


class Kpoints(GenericParameters):
    """
    Class to control the KPOINTS file of a vasp simulation
    """

    def __init__(self, input_file_name=None, table_name="kpoints"):
        super(Kpoints, self).__init__(
            input_file_name=input_file_name,
            table_name=table_name,
            val_only=True,
            comment_char="!",
        )
        self._path_name = None
        self._n_path = None

    def set_kpoints_file(self, method=None, size_of_mesh=None, shift=None, n_path=None, path=None):
        """
        Sets appropriate tags and values in the KPOINTS file
        Args:
            method (str): Type of meshing scheme (Gamma, MP, Manual or Line)
            size_of_mesh (list/numpy.ndarray): List of size 1x3 specifying the required mesh size
            shift (list): List of size 1x3 specifying the user defined shift from the Gamma point
            n_path (int): Number of points per trace for line mode
            path (list): List of tuples including path coorinate and name.
        """
        if n_path is not None:
            if path is None:
                raise ValueError("trace have to be defined")

            self.set_value(line=1, val=n_path)
            self.set_value(line=3, val="rec")

            for i, t in enumerate(path):
                val = " ".join([str(ii) for ii in t[0]])
                val = val + " !" + t[1]
                self.set_value(line=i + 4, val=val)
        if method is not None:
            self.set_value(line=2, val=method)
        if size_of_mesh is not None:
            val = " ".join([str(i) for i in size_of_mesh])
            self.set_value(line=3, val=val)
        if shift is not None:
            val = " ".join([str(i) for i in shift])
            self.set_value(line=4, val=val)

    def load_default(self):
        """
        Loads the default file content
        """
        file_content = """\
Kpoints file generated with pyiron
0
Monkhorst_Pack
4 4 4
0 0 0
"""
        self.load_string(file_content)

    def set_kmesh_by_density(self, structure):
        if (
            "density_of_mesh" in self._dataset
            and self._dataset["density_of_mesh"] is not None
        ):
            if self._dataset["density_of_mesh"] != 0.0:
                k_mesh = get_k_mesh_by_cell(
                    structure.get_cell(),
                    kspace_per_in_ang=self._dataset["density_of_mesh"],
                )
                self.set_kpoints_file(size_of_mesh=k_mesh)

    def to_hdf(self, hdf, group_name=None):
        """
        Store the GenericParameters in an HDF5 file

        Args:
            hdf (ProjectHDFio): HDF5 group object
            group_name (str): HDF5 subgroup name - optional
        """
        super(Kpoints, self).to_hdf(
            hdf=hdf,
            group_name=group_name
        )
        if self._path_name is not None:
            line_dict = {"path_name": self._path_name,
                         "n_path": self._n_path}
            with hdf.open("kpoints") as hdf_kpoints:
                hdf_kpoints["line_dict"] = line_dict

    def from_hdf(self, hdf, group_name=None):
        """
        Restore the GenericParameters from an HDF5 file

        Args:
            hdf (ProjectHDFio): HDF5 group object
            group_name (str): HDF5 subgroup name - optional
        """
        super(Kpoints, self).from_hdf(
            hdf=hdf,
            group_name=group_name
        )
        self._path_name = None
        self._n_path = None
        with hdf.open("kpoints") as hdf_kpoints:
            if "line_dict" in hdf_kpoints.list_nodes():
                self._path_name = hdf_kpoints["line_dict"]["path_name"]
                self._n_path = hdf_kpoints["line_dict"]["n_path"]


def get_k_mesh_by_cell(cell, kspace_per_in_ang=0.10):
    """
    Args:
        cell:
        kspace_per_in_ang:
    Returns:
    """
    latlens = [np.linalg.norm(lat) for lat in cell]
    kmesh = np.ceil(np.array([2 * np.pi / ll for ll in latlens]) / kspace_per_in_ang)
    kmesh[kmesh < 1] = 1
    return kmesh


class VaspCollectError(ValueError):
    pass<|MERGE_RESOLUTION|>--- conflicted
+++ resolved
@@ -419,17 +419,13 @@
             max_i_steps = int(self["input/incar/data_dict"]["Value"][ind])
         else:
             max_i_steps = 0
-<<<<<<< HEAD
-        if 'ALGO' in self['input/incar/data_dict']['Parameter']:
-            ind = self['input/incar/data_dict']['Parameter'].index('ALGO')
-            algo = str(self['input/incar/data_dict']['Value'][ind])
-            if algo.upper() in ['EIGENVAL', 'EXACT']:
+        if "ALGO" in self["input/incar/data_dict"]["Parameter"]:
+            ind = self["input/incar/data_dict"]["Parameter"].index("ALGO")
+            algo = str(self["input/incar/data_dict"]["Value"][ind])
+            if algo.upper() in ["EIGENVAL", "EXACT"]:
                 if max_e_steps == 1:
                     return True
-        scf_energies = self['output/generic/dft/scf_energy_free']
-=======
         scf_energies = self["output/generic/dft/scf_energy_free"]
->>>>>>> ba9b6960
         if scf_energies is None:
             scf_energies = self["output/outcar/scf_energies"]
         e_steps_converged = [len(step) < max_e_steps for step in scf_energies]
