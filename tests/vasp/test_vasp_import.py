import unittest
from pyiron_base.core.settings.generic import Settings
import os

file_location = os.path.dirname(os.path.abspath(__file__))
s = Settings(config={'sql_file': os.path.join(file_location, 'import.db'),
                     'resource_paths': os.path.join(file_location, '../static')})

from pyiron.project import Project
from pyiron_vasp.vasp import Vasp


class TestVaspImport(unittest.TestCase):
    @classmethod
    def setUpClass(cls):
        cls.project = Project(os.path.join(file_location, 'vasp_import_testing'))

    @classmethod
    def tearDownClass(cls):
        project = Project(os.path.join(file_location, 'vasp_import_testing'))
        project.remove_jobs(recursive=True)
<<<<<<< HEAD
        project.remove()
        # s.close_connection()
        # os.remove(s._configuration['sql_file'])
=======
        project.remove(enable=True)
        s.close_connection()
        os.remove('import.db')
>>>>>>> dc11712e

    def test_import(self):
        self.project.import_from_path(path=os.path.join(file_location, '../static/vasp_test_files/full_job_sample'),
                                      recursive=False)
        ham = self.project.load(1)
        self.assertTrue(isinstance(ham, Vasp))


if __name__ == '__main__':
    unittest.main()<|MERGE_RESOLUTION|>--- conflicted
+++ resolved
@@ -19,15 +19,9 @@
     def tearDownClass(cls):
         project = Project(os.path.join(file_location, 'vasp_import_testing'))
         project.remove_jobs(recursive=True)
-<<<<<<< HEAD
-        project.remove()
-        # s.close_connection()
-        # os.remove(s._configuration['sql_file'])
-=======
         project.remove(enable=True)
         s.close_connection()
         os.remove('import.db')
->>>>>>> dc11712e
 
     def test_import(self):
         self.project.import_from_path(path=os.path.join(file_location, '../static/vasp_test_files/full_job_sample'),
